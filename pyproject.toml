--- conflicted
+++ resolved
@@ -3,11 +3,7 @@
 version = "0.1.0"
 description = ""
 readme = "README.md"
-<<<<<<< HEAD
-requires-python = ">=3.10,<4.0"
-=======
 requires-python = ">=3.8,<4.0"
->>>>>>> d548264a
 authors = [
   { name = "Marco Janker and AI" }
 ]
@@ -16,29 +12,15 @@
   "wheel>=0.43.0,<0.44.0",
   "lxml>=5.2.2,<6.0.0",
   "flask>=3.0.3,<4.0.0",
-<<<<<<< HEAD
-  "yfinance>=0.2.66",
-  "pandas>=2.0.3",
-  "numpy>=1.24.4",
-  "html5lib>=1.1",
-  "requests>=2.32.5",
-  "query>=0.1.4",
-=======
   "pygments>=2.19.2",
   "iniconfig>=2.1.0",
   "pytest>=8.3.5",
   "packaging>=25.0",
->>>>>>> d548264a
 ]
 
 [dependency-groups]
 dev = [
-<<<<<<< HEAD
-  "pylint>=4.0.1",
-  "pytest>=8.2.1,<9.0.0",
-=======
   "pytest>=8.2.1,<9.0.0"
->>>>>>> d548264a
 ]
 
 [build-system]
@@ -46,24 +28,17 @@
 build-backend = "setuptools.build_meta"
 
 [tool.setuptools.packages.find]
-<<<<<<< HEAD
-include = ["isthisstockgood*", "magic_formula*"]
-=======
 include = ["isthisstockgood*"]
->>>>>>> d548264a
 
 [tool.pytest.ini_options]
 addopts = "-ra"
 testpaths = ["tests"]
 
 [tool.pylint]
-indent-string="    "
+indent-string="  "
 
 [tool.pylint.messages_control]
 disable = [
   "missing-docstring",
   "invalid-name",
-  "trailing-whitespace",
-  "line-too-long",
-  "broad-exception-caught",
 ]