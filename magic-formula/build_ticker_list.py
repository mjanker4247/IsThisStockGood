"""CLI entry point to download Yahoo Finance world index tickers."""

from __future__ import annotations
<<<<<<< HEAD

from magic_formula.world_indices_fetcher import main
=======
>>>>>>> 4e326731

from magic_formula.world_indices import main

if __name__ == "__main__":
    main()<|MERGE_RESOLUTION|>--- conflicted
+++ resolved
@@ -1,11 +1,8 @@
 """CLI entry point to download Yahoo Finance world index tickers."""
 
 from __future__ import annotations
-<<<<<<< HEAD
 
 from magic_formula.world_indices_fetcher import main
-=======
->>>>>>> 4e326731
 
 from magic_formula.world_indices import main
 
