"""A collection of functions to compute investing calculations from Rule #1."""

from __future__ import division

import math


def _ensure_numeric(value, name):
  """Validate that *value* can be represented as a float."""
  if value is None:
    raise ValueError(f"{name} must not be None.")
  try:
    return float(value)
  except (TypeError, ValueError):
    raise ValueError(f"{name} must be a numeric value.")


def _ensure_positive(value, name, allow_zero=False):
  """Validate that *value* is positive (or zero when allowed)."""
  numeric_value = _ensure_numeric(value, name)
  if allow_zero and numeric_value == 0:
    return numeric_value
  if numeric_value <= 0:
    raise ValueError(f"{name} must be greater than 0.")
  return numeric_value


def compound_annual_growth_rate(start_balance, end_balance, years):
  """
  Returns the compound annual growth rate from raw data.

  Formula = (end/start)^(1/years) - 1
  """
<<<<<<< HEAD
  start = _ensure_numeric(start_balance, "start_balance")
  end = _ensure_numeric(end_balance, "end_balance")
  years_value = _ensure_numeric(years, "years")
  if years_value <= 0:
    raise ValueError("years must be greater than 0.")
  if start == 0:
    raise ValueError("start_balance must not be 0.")
  if start * end < 0:
    raise ValueError("start_balance and end_balance must not have opposing signs.")

  exponent = 1.0 / years_value
  ratio = end / start
  if ratio < 0:
    raise ValueError("Unable to compute CAGR for negative ratios.")

  growth_rate = pow(ratio if ratio != 0 else 0.0, exponent) - 1.0
  if end < start:
    growth_rate = -abs(growth_rate)
  else:
    growth_rate = abs(growth_rate)
  return round(growth_rate * 100, 2)
=======
  if start_balance == None or end_balance == None or years == None:
    return None
  if start_balance == 0 or years == 0:
    return None
  exponent = 1.0 / years
  result = 0
  difference = end_balance / start_balance
  if difference > 0:  # The numbers are either both positive or both negative
    difference = end_balance / start_balance
    result = round((pow(difference, exponent) - 1.0) * 100 , 2)
  else:  # One, and only one, of the numbers is negative
    # We can't really calculate a real growth rate for these cases, so let's double
    # an approximation to have something to show.
    if start_balance < end_balance:  # start_balance is negative
      difference = (end_balance - (2.0 * start_balance)) / (-1.0 * start_balance)
    else:  # end_balance is negative
      difference = ((-1 * end_balance) + start_balance) / start_balance
    result = round((pow(difference, exponent) - 1.0) * 100 , 2)
  if end_balance < 0:
    result = -1 * result
  return result
>>>>>>> 4259d546


def slope_of_best_fit_line_for_data(data):
  """
  Returns the slope of the line of best fit for a set of data points.

  Args:
    data: A list of data points to plot a best-fit line on.

  Returns:
    Returns the slope of the best fit line.
  """
  if data is None:
    raise ValueError("data must not be None.")
  if isinstance(data, (str, bytes)):
    raise ValueError("data must be an iterable of numeric values.")
  values = list(data)
  if len(values) < 2:
    raise ValueError("At least two data points are required to compute a slope.")

  y_values = [
    _ensure_numeric(point, f"data[{index}]") for index, point in enumerate(values)
  ]
  x_values = list(range(len(y_values)))
  x_mean = sum(x_values) / len(x_values)
  y_mean = sum(y_values) / len(y_values)

  numerator = sum((x - x_mean) * (y - y_mean) for x, y in zip(x_values, y_values))
  denominator = sum((x - x_mean) ** 2 for x in x_values)
  if denominator == 0:
    raise ValueError("Unable to compute slope when all x values are identical.")
  slope = numerator / denominator
  return round(slope, 2)


def max_position_size(share_price, trade_volume):
  """
  Returns the limits for a position size for a given stock. These are the
  value to limit your position below to make sure you can buy in or sell out of
  a stock without causing an artifical price change.

  This boils down to 1% of the volume or 1% of the price of the volume.

  Args:
    share_price: The share price of the stock.
    trade_volume: The average trade volume of the stock.
  """
  share_price_value = _ensure_positive(share_price, "share_price")
  trade_volume_value = _ensure_positive(trade_volume, "trade_volume")
  max_shares = math.floor(trade_volume_value * 0.01)  # 1%
  max_position = math.floor(share_price_value * max_shares)
  return max_position,max_shares


def payback_time(market_cap, net_income, estimated_growth_rate):
  """
  Determine the amount of years to get your money back if you were to buy the
  entire company at the current market cap given the TTM net income and
  expected growth rate.

  For more details, read PaybackTime by Phil Town for information on this
  calculation. Basically its the summation of each years future value (FV
  function on excel).

  Args:
   market_cap: The current market capitalization for the company.
   net_income: The trailing twelve month (TTM) net income for the company.
   estimated_growth_rate: A conservative estimated growth rate. (Typically the
       minimum of a professional growth estimate and the historical growth rate
       of equity/book-value-per-share.)

  Returns:
    Returns the number of years (rounded up) for how many years are needed to
    receive a 100% return on your investment based on the company's income. If
    any of the inputs are invalid, returns -1.
  """
  market_cap_value = _ensure_positive(market_cap, "market_cap")
  net_income_value = _ensure_positive(net_income, "net_income")
  growth_rate_value = _ensure_numeric(estimated_growth_rate, "estimated_growth_rate")
  if growth_rate_value < 0:
    raise ValueError("estimated_growth_rate must be greater than or equal to 0.")

  yearly_income = net_income_value
  total_payback = 0
  years = 0
  while total_payback < market_cap_value:
    yearly_income += yearly_income * growth_rate_value
    total_payback += yearly_income
    years += 1
    if years > 10_000:
      raise ValueError("Payback period did not converge within a reasonable timeframe.")

  return years


def margin_of_safety_price(current_eps, estimated_growth_rate,
                           historical_low_pe, historical_high_pe):
  """
  Calculates the value a stock should be purchased at today to have a 50% margin
  of safety given a 10 year timeframe with a minimum projection of 15%-per-year
  earnings.

  Args:
    current_eps: The current Earnings Per Share (EPS) value of the stock.
        Typically found from Yahoo Finance or Wall Street Journal page.
    estimated_growth_rate: A conservative estimated growth rate. (Typically the
        minimum of a professional growth estimate and the historical growth
        rate of equity/book-value-per-share.)
    historical_low_pe: The 5-year low for the price-to-earnings (PE) ratio.
        Usually found on MSN Money.
    historical_high_pe: The 5-year high for the price-to-earnings (PE) ratio.
        Usually found on MSN Money.

  Returns:
     1. The maximum price to buy the stock for with a 50% margin of safety.
     2. The sticker price, which is the estimated fair-value price today. This
        value can be used to determine when is a good time to exit a position
        after a big run-up in price.
  """
  current_eps_value = _ensure_positive(current_eps, "current_eps")
  estimated_growth_rate_value = _ensure_numeric(estimated_growth_rate, "estimated_growth_rate")
  if estimated_growth_rate_value < -1:
    raise ValueError("estimated_growth_rate must be greater than -100%.")
  historical_low_pe_value = _ensure_positive(historical_low_pe, "historical_low_pe")
  historical_high_pe_value = _ensure_positive(historical_high_pe, "historical_high_pe")
  if historical_high_pe_value < historical_low_pe_value:
    raise ValueError("historical_high_pe must be greater than or equal to historical_low_pe.")

  future_eps = calculate_future_eps(current_eps_value, estimated_growth_rate_value)
  future_pe = calculate_future_pe(estimated_growth_rate_value, historical_low_pe_value,
                                  historical_high_pe_value)
  future_price = calculate_estimated_future_price(future_eps, future_pe)
  sticker_price = calculate_sticker_price(future_price)
  margin_of_safety = calculate_margin_of_safety(sticker_price)
  return margin_of_safety, sticker_price


def calculate_future_eps(current_eps, estimated_growth_rate, time_horizon=10):
  """
  Calculates the estimated future earnings-per-share (EPS) value in 10 years.

  This implements the same underlying formula as the Excel "FV" (future value)
  function.

  Args:
    current_eps: The current Earnings Per Share (EPS) value of the stock.
        Typically found from Yahoo Finance or Wall Street Journal page.
    estimated_growth_rate: A conservative estimated growth rate. (Typically the
        minimum of a professional growth estimate and the historical growth
        rate of equity/book-value-per-share.)
    time_horizon: The desired time horizon to calculate for. Defaults to 10.

  Returns:
    The estimated future earnings-per-share value in 10 years time.
  """
  # FV = C * (1 + r)^n
  # where C -> current_value, r -> rate, n -> years
  current_eps_value = _ensure_numeric(current_eps, "current_eps")
  estimated_growth_rate_value = _ensure_numeric(estimated_growth_rate, "estimated_growth_rate")
  time_horizon_value = _ensure_numeric(time_horizon, "time_horizon")
  if time_horizon_value <= 0:
    raise ValueError("time_horizon must be greater than 0.")
  ten_year_growth_rate = math.pow(1.0 + estimated_growth_rate_value, time_horizon_value)
  future_eps_value = current_eps_value * ten_year_growth_rate
  return future_eps_value


def calculate_future_pe(estimated_growth_rate, historical_low_pe,
                        historical_high_pe):
  """
  Calculates the future price-to-earnings (PE) ratio value.

  Args:
    estimated_growth_rate: A conservative estimated growth rate. (Typically the
        minimum of a professional growth estimate and the historical growth
        rate of equity/book-value-per-share.)
    historical_low_pe: The 5-year low for the price-to-earnings (PE) ratio.
        Usually found on MSN Money.
    historical_high_pe: The 5-year high for the price-to-earnings (PE) ratio.
        Usually found on MSN Money.

  Returns:
    The estimated future price-to-earnings ratio.
  """
  # To be conservative, we will take the smaller of these two: 1. the average
  # historical PE, 2. double the estimated growth rate.
  estimated_growth_rate_value = _ensure_numeric(estimated_growth_rate, "estimated_growth_rate")
  historical_low_pe_value = _ensure_positive(historical_low_pe, "historical_low_pe")
  historical_high_pe_value = _ensure_positive(historical_high_pe, "historical_high_pe")
  if historical_high_pe_value < historical_low_pe_value:
    raise ValueError("historical_high_pe must be greater than or equal to historical_low_pe.")
  future_pe_one = (historical_low_pe_value + historical_high_pe_value) / 2.0
  # Multiply the growth rate by 100 to convert from a decimal to a percent.
  future_pe_two = 2.0 * (estimated_growth_rate_value * 100.0)
  conservative_future_pe = min(future_pe_one, future_pe_two)
  if conservative_future_pe <= 0:
    raise ValueError("Calculated future PE must be greater than 0.")
  return conservative_future_pe


def calculate_estimated_future_price(future_eps, future_pe):
  """
  Calculates the estimated future price of a stock.

  Args:
    future_eps: A future earnings-per-share (EPS) value, typically on a
        10-year time horizon.
    future_pe: A future price-to-earnings (PE) value.

  Returns:
    The estimated future price of a stock.
  """
  future_eps_value = _ensure_numeric(future_eps, "future_eps")
  future_pe_value = _ensure_numeric(future_pe, "future_pe")
  return future_eps_value * future_pe_value


def calculate_sticker_price(future_price, time_horizon=10,
                            rate_of_return=0.15):
  """
  Calculates the sticker price of a stock given its estimated future price and
  a desired rate of return.

  This implements the underlying formula as the Excel "PV" (present value)
  function.

  Args:
    future_price: The estimated future price of a stock.
    time_horizon: The desired time horizon to calculate for. Defaults to 10.
    rate_of_return: The desired minimum rate of return.

  Returns:
    The calculated sticker price.
  """
  # PV = FV / (1 + r)^n
  # where r -> rate and n -> years
  future_price_value = _ensure_positive(future_price, "future_price")
  time_horizon_value = _ensure_numeric(time_horizon, "time_horizon")
  rate_of_return_value = _ensure_numeric(rate_of_return, "rate_of_return")
  if time_horizon_value <= 0:
    raise ValueError("time_horizon must be greater than 0.")
  if rate_of_return_value <= -1:
    raise ValueError("rate_of_return must be greater than -100%.")
  target_growth_rate = math.pow(1.0 + rate_of_return_value, time_horizon_value)
  sticker_price = future_price_value / target_growth_rate
  return sticker_price


def calculate_margin_of_safety(sticker_price, margin_of_safety=0.5):
  """
  Calculates a margin of safety price for a stock.

  Args:
    sticker_price: The sticker price of a stock.
    margin_of_safety: The desired margin of safety as a percentage. Defaults to
        0.5 (i.e. 50%).

  Returns:
    The margin of safety price.
  """
  sticker_price_value = _ensure_positive(sticker_price, "sticker_price")
  margin_of_safety_value = _ensure_numeric(margin_of_safety, "margin_of_safety")
  if not 0 <= margin_of_safety_value <= 1:
    raise ValueError("margin_of_safety must be between 0 and 1 inclusive.")
  return sticker_price_value * (1 - margin_of_safety_value)

def calculate_roic(net_income, cash, long_term_debt, stockholder_equity):
  net_income_value = _ensure_numeric(net_income, "net_income")
  cash_value = _ensure_numeric(cash, "cash")
  long_term_debt_value = _ensure_numeric(long_term_debt, "long_term_debt")
  stockholder_equity_value = _ensure_numeric(stockholder_equity, "stockholder_equity")
  invested_capital = stockholder_equity_value + long_term_debt_value - cash_value
  if invested_capital <= 0:
    raise ValueError("Invested capital must be greater than 0.")
  return (net_income_value / invested_capital) * 100<|MERGE_RESOLUTION|>--- conflicted
+++ resolved
@@ -31,7 +31,6 @@
 
   Formula = (end/start)^(1/years) - 1
   """
-<<<<<<< HEAD
   start = _ensure_numeric(start_balance, "start_balance")
   end = _ensure_numeric(end_balance, "end_balance")
   years_value = _ensure_numeric(years, "years")
@@ -53,29 +52,6 @@
   else:
     growth_rate = abs(growth_rate)
   return round(growth_rate * 100, 2)
-=======
-  if start_balance == None or end_balance == None or years == None:
-    return None
-  if start_balance == 0 or years == 0:
-    return None
-  exponent = 1.0 / years
-  result = 0
-  difference = end_balance / start_balance
-  if difference > 0:  # The numbers are either both positive or both negative
-    difference = end_balance / start_balance
-    result = round((pow(difference, exponent) - 1.0) * 100 , 2)
-  else:  # One, and only one, of the numbers is negative
-    # We can't really calculate a real growth rate for these cases, so let's double
-    # an approximation to have something to show.
-    if start_balance < end_balance:  # start_balance is negative
-      difference = (end_balance - (2.0 * start_balance)) / (-1.0 * start_balance)
-    else:  # end_balance is negative
-      difference = ((-1 * end_balance) + start_balance) / start_balance
-    result = round((pow(difference, exponent) - 1.0) * 100 , 2)
-  if end_balance < 0:
-    result = -1 * result
-  return result
->>>>>>> 4259d546
 
 
 def slope_of_best_fit_line_for_data(data):
