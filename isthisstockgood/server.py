from __future__ import annotations

import logging
import os
from datetime import date
<<<<<<< HEAD
from typing import Any, Callable, Mapping, Optional

from flask import Flask, Response, json, redirect, render_template, request

from .config import AppConfig, configure_logger

StockDataFetcher = Callable[[str], Optional[Mapping[str, Any]]]
=======
from flask import Flask, request, render_template, json
from werkzeug.middleware.proxy_fix import ProxyFix
>>>>>>> d548264a


def create_app(
    fetch_data_for_ticker: StockDataFetcher,
    config: AppConfig | None = None,
    logger: logging.Logger | None = None,
) -> Flask:
    """Create and configure the Flask application.

    Args:
        fetch_data_for_ticker: Callable used to retrieve stock data dictionaries.
        config: Optional application configuration to override environment defaults.
        logger: Optional logger instance shared across the application.

    Returns:
        A fully-configured :class:`flask.Flask` instance ready to serve requests.
    """

    resolved_config = config or AppConfig.from_environ(os.environ)
    resolved_logger = logger or configure_logger(resolved_config.logger_name, resolved_config.log_level)

    app = Flask(__name__)
<<<<<<< HEAD
    app.config.from_mapping(
        ISG_REDIRECT_URL=resolved_config.redirect_url,
        ISG_REDIRECT_HOST_SUFFIX=resolved_config.redirect_host_suffix,
        ISG_ENABLE_REDIRECT=resolved_config.enable_redirect,
        ISG_DEFAULT_TICKER=resolved_config.default_ticker,
    )

    app.logger.handlers = resolved_logger.handlers
    app.logger.setLevel(resolved_logger.level)
    app.logger.propagate = False
=======
    # NEW: trust Traefik and honor X-Forwarded-Prefix -> SCRIPT_NAME=/stocks
    app.wsgi_app = ProxyFix(app.wsgi_app, x_prefix=1)
    
    @app.route('/api/ticker/nvda')
    def api_ticker():
      template_values = fetchDataForTickerSymbol("NVDA")
>>>>>>> d548264a

    def maybe_redirect() -> Optional[Response]:
        redirect_url: str = app.config.get("ISG_REDIRECT_URL")
        redirect_suffix: str = app.config.get("ISG_REDIRECT_HOST_SUFFIX")
        redirect_enabled: bool = app.config.get("ISG_ENABLE_REDIRECT", True)

        if redirect_enabled and redirect_url and redirect_suffix and request.host.endswith(redirect_suffix):
            return redirect(redirect_url, code=302)

        return None

    @app.route("/api/ticker/<string:ticker>")
    def api_ticker(ticker: str) -> Response:
        template_values = fetch_data_for_ticker(ticker or app.config["ISG_DEFAULT_TICKER"])

        if not template_values:
            data = render_template("json/error.json", error="Invalid ticker symbol")
        else:
            data = render_template("json/stock_data.json", **template_values)

        return app.response_class(response=data, status=200, mimetype="application/json")

    @app.route("/api")
    def api() -> Response:
        data: Mapping[str, Any] = {}
        return app.response_class(
            response=json.dumps(data),
            status=200,
            mimetype="application/json",
        )

    @app.route("/")
    def homepage() -> Response | str:
        redirect_response = maybe_redirect()
        if redirect_response:
            return redirect_response

        template_values = {
            "page_title": "Is This Stock Good?",
            "current_year": date.today().year,
        }
        return render_template("home.html", **template_values)

    @app.route("/search", methods=["POST"])
    def search() -> Response | str:
        redirect_response = maybe_redirect()
        if redirect_response:
            return redirect_response

        ticker = request.values.get("ticker", "")
        template_values = fetch_data_for_ticker(ticker)
        if not template_values:
            return render_template("json/error.json", error="Invalid ticker symbol")

        return render_template("json/stock_data.json", **template_values)

    return app


__all__ = ["create_app", "StockDataFetcher"]<|MERGE_RESOLUTION|>--- conflicted
+++ resolved
@@ -1,118 +1,70 @@
-from __future__ import annotations
-
 import logging
-import os
 from datetime import date
-<<<<<<< HEAD
-from typing import Any, Callable, Mapping, Optional
-
-from flask import Flask, Response, json, redirect, render_template, request
-
-from .config import AppConfig, configure_logger
-
-StockDataFetcher = Callable[[str], Optional[Mapping[str, Any]]]
-=======
 from flask import Flask, request, render_template, json
 from werkzeug.middleware.proxy_fix import ProxyFix
->>>>>>> d548264a
 
+def get_logger():
+    logger = logging.getLogger("IsThisStockGood")
 
-def create_app(
-    fetch_data_for_ticker: StockDataFetcher,
-    config: AppConfig | None = None,
-    logger: logging.Logger | None = None,
-) -> Flask:
-    """Create and configure the Flask application.
+    handler = logging.StreamHandler()
+    handler.setLevel(logging.WARNING)
 
-    Args:
-        fetch_data_for_ticker: Callable used to retrieve stock data dictionaries.
-        config: Optional application configuration to override environment defaults.
-        logger: Optional logger instance shared across the application.
+    h_format = logging.Formatter('%(name)s - %(levelname)s : %(message)s')
+    handler.setFormatter(h_format)
 
-    Returns:
-        A fully-configured :class:`flask.Flask` instance ready to serve requests.
-    """
+    logger.addHandler(handler)
 
-    resolved_config = config or AppConfig.from_environ(os.environ)
-    resolved_logger = logger or configure_logger(resolved_config.logger_name, resolved_config.log_level)
+    return logger
 
+def create_app(fetchDataForTickerSymbol):
     app = Flask(__name__)
-<<<<<<< HEAD
-    app.config.from_mapping(
-        ISG_REDIRECT_URL=resolved_config.redirect_url,
-        ISG_REDIRECT_HOST_SUFFIX=resolved_config.redirect_host_suffix,
-        ISG_ENABLE_REDIRECT=resolved_config.enable_redirect,
-        ISG_DEFAULT_TICKER=resolved_config.default_ticker,
-    )
-
-    app.logger.handlers = resolved_logger.handlers
-    app.logger.setLevel(resolved_logger.level)
-    app.logger.propagate = False
-=======
     # NEW: trust Traefik and honor X-Forwarded-Prefix -> SCRIPT_NAME=/stocks
     app.wsgi_app = ProxyFix(app.wsgi_app, x_prefix=1)
     
     @app.route('/api/ticker/nvda')
     def api_ticker():
       template_values = fetchDataForTickerSymbol("NVDA")
->>>>>>> d548264a
 
-    def maybe_redirect() -> Optional[Response]:
-        redirect_url: str = app.config.get("ISG_REDIRECT_URL")
-        redirect_suffix: str = app.config.get("ISG_REDIRECT_HOST_SUFFIX")
-        redirect_enabled: bool = app.config.get("ISG_ENABLE_REDIRECT", True)
+      if not template_values:
+        data = render_template('json/error.json', **{'error' : 'Invalid ticker symbol'})
+      else:
+        data = render_template('json/stock_data.json', **template_values)
 
-        if redirect_enabled and redirect_url and redirect_suffix and request.host.endswith(redirect_suffix):
-            return redirect(redirect_url, code=302)
+      return app.response_class(
+        response=data,
+        status=200,
+        mimetype='application/json'
+    )
 
-        return None
+    @app.route('/api')
+    def api():
+      data = {}
+      return app.response_class(
+        response=json.dumps(data),
+        status=200,
+        mimetype='application/json'
+    )
 
-    @app.route("/api/ticker/<string:ticker>")
-    def api_ticker(ticker: str) -> Response:
-        template_values = fetch_data_for_ticker(ticker or app.config["ISG_DEFAULT_TICKER"])
+    @app.route('/')
+    def homepage():
+      if request.environ['HTTP_HOST'].endswith('.appspot.com'):  #Redirect the appspot url to the custom url
+        return '<meta http-equiv="refresh" content="0; url=https://isthisstockgood.com" />'
 
-        if not template_values:
-            data = render_template("json/error.json", error="Invalid ticker symbol")
-        else:
-            data = render_template("json/stock_data.json", **template_values)
+      template_values = {
+        'page_title' : "Is This Stock Good?",
+        'current_year' : date.today().year,
+      }
+      return render_template('home.html', **template_values)
 
-        return app.response_class(response=data, status=200, mimetype="application/json")
+    @app.route('/search', methods=['POST'])
+    def search():
+      if request.environ['HTTP_HOST'].endswith('.appspot.com'):  #Redirect the appspot url to the custom url
+        return '<meta http-equiv="refresh" content="0; url=http://isthisstockgood.com" />'
 
-    @app.route("/api")
-    def api() -> Response:
-        data: Mapping[str, Any] = {}
-        return app.response_class(
-            response=json.dumps(data),
-            status=200,
-            mimetype="application/json",
-        )
+      ticker = request.values.get('ticker')
+      template_values = fetchDataForTickerSymbol(ticker)
+      if not template_values:
+        return render_template('json/error.json', **{'error' : 'Invalid ticker symbol'})
+      return render_template('json/stock_data.json', **template_values)
 
-    @app.route("/")
-    def homepage() -> Response | str:
-        redirect_response = maybe_redirect()
-        if redirect_response:
-            return redirect_response
-
-        template_values = {
-            "page_title": "Is This Stock Good?",
-            "current_year": date.today().year,
-        }
-        return render_template("home.html", **template_values)
-
-    @app.route("/search", methods=["POST"])
-    def search() -> Response | str:
-        redirect_response = maybe_redirect()
-        if redirect_response:
-            return redirect_response
-
-        ticker = request.values.get("ticker", "")
-        template_values = fetch_data_for_ticker(ticker)
-        if not template_values:
-            return render_template("json/error.json", error="Invalid ticker symbol")
-
-        return render_template("json/stock_data.json", **template_values)
-
-    return app
-
-
-__all__ = ["create_app", "StockDataFetcher"]+    return app